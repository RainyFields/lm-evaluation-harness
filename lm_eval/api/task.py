--- conflicted
+++ resolved
@@ -297,15 +297,10 @@
             ), f"Task dataset (path={self.DATASET_PATH}, name={self.DATASET_NAME}) must have valid or test docs!"
 
         instances = []
-<<<<<<< HEAD
-        for doc_id, doc in utils.create_iterator(enumerate(docs), rank, world_size, limit):
+        for doc_id, doc in utils.create_iterator(
+            enumerate(docs), rank, world_size, limit
+        ):
             # sample fewshot context #TODO: need to offset doc_id by rank now!
-=======
-        for doc_id, doc in enumerate(
-            itertools.islice(docs, 0, limit) if limit else docs
-        ):
-            # sample fewshot context
->>>>>>> 0375b792
             fewshot_ctx = self.fewshot_context(
                 doc, self._config.num_fewshot, rnd=random.Random()
             )
